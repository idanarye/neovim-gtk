--- conflicted
+++ resolved
@@ -18,14 +18,7 @@
 extern crate pango_sys;
 extern crate pangocairo;
 extern crate phf;
-<<<<<<< HEAD
-#[macro_use]
-extern crate log;
-extern crate env_logger;
-extern crate htmlescape;
 extern crate rmpv;
-=======
->>>>>>> f9b20db3
 
 extern crate serde;
 #[macro_use]

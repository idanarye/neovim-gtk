use std::cell::{Cell, RefCell};
use std::rc::Rc;
use std::sync::{Arc, Condvar, Mutex};
use std::ops::Deref;
use std::thread;
use std::time::Duration;

use cairo;
use pango::{FontDescription, LayoutExt};
use gdk;
use gdk::{EventButton, EventMotion, EventScroll, EventType, ModifierType};
use gdk_sys;
use glib;
use gtk;
use gtk::prelude::*;
use pangocairo;

use neovim_lib::{Neovim, NeovimApi, NeovimApiAsync, Value};
use neovim_lib::neovim_api::Tabpage;

use settings::{FontSource, Settings};
use ui_model::{Attrs, ModelRect, UiModel};
use color::{Color, ColorModel, COLOR_BLACK, COLOR_RED, COLOR_WHITE};
use nvim::{self, CompleteItem, ErrorReport, GuiApi, NeovimClient, NeovimClientAsync, NeovimRef,
           RedrawEvents, RepaintMode};
use input;
use input::keyval_to_input_string;
use cursor::Cursor;
use ui::UiMutex;
use popup_menu::PopupMenu;
use tabline::Tabline;
use error;
use mode;
use render;
use render::CellMetrics;

const DEFAULT_FONT_NAME: &str = "DejaVu Sans Mono 12";
pub const MINIMUM_SUPPORTED_NVIM_VERSION: &str = "0.2.2";

macro_rules! idle_cb_call {
    ($state:ident.$cb:ident($( $x:expr ),*)) => (
            glib::idle_add(move || {
                               if let Some(ref cb) = $state.borrow().$cb {
                                   (&mut *cb.borrow_mut())($($x),*);
                               }

                               glib::Continue(false)
                           });
    )
}

pub struct State {
    pub model: UiModel,
    pub color_model: ColorModel,
    cur_attrs: Option<Attrs>,
    mouse_enabled: bool,
    nvim: Rc<NeovimClient>,
    pub font_ctx: render::Context,
    cursor: Option<Cursor>,
    popup_menu: RefCell<PopupMenu>,
    settings: Rc<RefCell<Settings>>,
    resize_timer: Rc<Cell<Option<glib::SourceId>>>,
    pub clipboard_clipboard: gtk::Clipboard,
    pub clipboard_primary: gtk::Clipboard,

    pub mode: mode::Mode,

    stack: gtk::Stack,
    pub drawing_area: gtk::DrawingArea,
    tabs: Tabline,
    im_context: gtk::IMMulticontext,
    error_area: error::ErrorArea,

    options: ShellOptions,

    detach_cb: Option<Box<RefCell<FnMut() + Send + 'static>>>,
    nvim_started_cb: Option<Box<RefCell<FnMut() + Send + 'static>>>,
}

impl State {
    pub fn new(settings: Rc<RefCell<Settings>>, options: ShellOptions) -> State {
        let drawing_area = gtk::DrawingArea::new();
        let popup_menu = RefCell::new(PopupMenu::new(&drawing_area));
        let font_ctx = render::Context::new(FontDescription::from_string(DEFAULT_FONT_NAME));

        State {
            model: UiModel::empty(),
            color_model: ColorModel::new(),
            nvim: Rc::new(NeovimClient::new()),
            cur_attrs: None,
            mouse_enabled: true,
            font_ctx,
            cursor: None,
            popup_menu,
            settings,
            resize_timer: Rc::new(Cell::new(None)),
            clipboard_clipboard: gtk::Clipboard::get(&gdk::Atom::intern("CLIPBOARD")),
            clipboard_primary: gtk::Clipboard::get(&gdk::Atom::intern("PRIMARY")),

            mode: mode::Mode::new(),

            // UI
            stack: gtk::Stack::new(),
            drawing_area,
            tabs: Tabline::new(),
            im_context: gtk::IMMulticontext::new(),
            error_area: error::ErrorArea::new(),

            options,

            detach_cb: None,
            nvim_started_cb: None,
        }
    }

    /// Return NeovimRef only if vim in non blocking state
    ///
    /// Note that this call also do neovim api call get_mode
    #[allow(dead_code)]
    pub fn nvim_non_blocked(&self) -> Option<NeovimRef> {
        self.nvim().and_then(NeovimRef::non_blocked)
    }

    pub fn nvim(&self) -> Option<NeovimRef> {
        self.nvim.nvim()
    }

    pub fn nvim_clone(&self) -> Rc<NeovimClient> {
        self.nvim.clone()
    }

    pub fn start_nvim_initialization(&self) -> bool {
        if self.nvim.is_uninitialized() {
            self.nvim.set_in_progress();
            true
        } else {
            false
        }
    }

    pub fn set_detach_cb<F>(&mut self, cb: Option<F>)
    where
        F: FnMut() + Send + 'static,
    {
        if cb.is_some() {
            self.detach_cb = Some(Box::new(RefCell::new(cb.unwrap())));
        } else {
            self.detach_cb = None;
        }
    }

    pub fn set_nvim_started_cb<F>(&mut self, cb: Option<F>)
    where
        F: FnMut() + Send + 'static,
    {
        if cb.is_some() {
            self.nvim_started_cb = Some(Box::new(RefCell::new(cb.unwrap())));
        } else {
            self.nvim_started_cb = None;
        }
    }

    pub fn get_font_desc(&self) -> &FontDescription {
        self.font_ctx.font_description()
    }

    pub fn set_font_desc(&mut self, desc: &str) {
        self.font_ctx.update(FontDescription::from_string(desc));
        self.model.clear_glyphs();
        self.try_nvim_resize();
        self.on_redraw(&RepaintMode::All);
    }

    pub fn open_file(&self, path: &str) {
        if let Some(mut nvim) = self.nvim() {
            nvim.command(&format!("e {}", path)).report_err();
        }
    }

    pub fn cd(&self, path: &str) {
        if let Some(mut nvim) = self.nvim() {
            nvim.command(&format!("cd {}", path)).report_err();
        }
    }

    pub fn clipboard_clipboard_set(&self, text: &str) {
        self.clipboard_clipboard.set_text(text);
    }

    pub fn clipboard_primary_set(&self, text: &str) {
        self.clipboard_primary.set_text(text);
    }

    fn close_popup_menu(&self) {
        if self.popup_menu.borrow().is_open() {
            if let Some(mut nvim) = self.nvim() {
                nvim.input("<Esc>").report_err();
            }
        }
    }

    fn queue_draw_area<M: AsRef<ModelRect>>(&mut self, rect_list: &[M]) {
        // extends by items before, then after changes

        let rects: Vec<_> = rect_list
            .iter()
            .map(|rect| rect.as_ref().clone())
            .map(|mut rect| {
                rect.extend_by_items(&self.model);
                rect
            })
            .collect();

        self.update_dirty_glyphs();

        for mut rect in rects {
            rect.extend_by_items(&self.model);

            let (x, y, width, height) =
                rect.to_area_extend_ink(&self.model, self.font_ctx.cell_metrics());
            self.drawing_area.queue_draw_area(x, y, width, height);
        }
    }

    #[inline]
    fn update_dirty_glyphs(&mut self) {
        render::shape_dirty(&self.font_ctx, &mut self.model, &self.color_model);
    }

    fn im_commit(&self, ch: &str) {
        if let Some(mut nvim) = self.nvim() {
            input::im_input(&mut nvim, ch);
        }
    }

    fn calc_nvim_size(&self) -> (usize, usize) {
        let &CellMetrics {
            line_height,
            char_width,
            ..
        } = self.font_ctx.cell_metrics();
        let alloc = self.drawing_area.get_allocation();
        (
            (alloc.width as f64 / char_width).trunc() as usize,
            (alloc.height as f64 / line_height).trunc() as usize,
        )
    }

    fn show_error_area(&self) {
        let stack = self.stack.clone();
        gtk::idle_add(move || {
            stack.set_visible_child_name("Error");
            Continue(false)
        });
    }

    fn set_im_location(&self) {
        let (row, col) = self.model.get_cursor();

        let (x, y, width, height) =
            ModelRect::point(col, row).to_area(self.font_ctx.cell_metrics());

        self.im_context.set_cursor_location(&gdk::Rectangle {
            x,
            y,
            width,
            height,
        });

        self.im_context.reset();
    }

    fn try_nvim_resize(&mut self) {
        let (columns, rows) = self.calc_nvim_size();

        if self.model.rows == rows && self.model.columns == columns {
            return;
        }

<<<<<<< HEAD
        let resize_timer = self.resize_timer.take();
        if let Some(resize_timer) = resize_timer {
            glib::source_remove(resize_timer);
=======
        if let Some(mut nvim) = self.nvim() {
            debug!("ui_try_resize {}/{}", columns, rows);

            nvim.ui_try_resize_async(columns as u64, rows as u64)
                .cb(|r| r.report_err())
                .call();
>>>>>>> 8bf342ec
        }

        let nvim = self.nvim.clone();
        let resize_timer = self.resize_timer.clone();

        let resize_id = gtk::timeout_add(200, move || {
            resize_timer.set(None);
            if let Some(mut nvim) = nvim.nvim() {
                nvim.ui_try_resize_async(columns as u64, rows as u64)
                    .cb(|r| r.report_err())
                    .call();
            }
            Continue(false)
        });

        self.resize_timer.set(Some(resize_id));
    }

    fn edit_paste(&self, clipboard: &str) {
        let nvim = self.nvim();
        if let Some(mut nvim) = nvim {
            if self.mode.is(&mode::NvimMode::Insert) || self.mode.is(&mode::NvimMode::Normal) {
                let paste_code = format!("normal! \"{}P", clipboard);
                nvim.command_async(&paste_code)
                    .cb(|r| r.report_err())
                    .call();
            } else {
                let paste_code = format!("<C-r>{}", clipboard);
                nvim.input_async(&paste_code).cb(|r| r.report_err()).call();
            };
        }
    }
}

pub struct UiState {
    mouse_pressed: bool,
    scroll_delta: (f64, f64),
}

impl UiState {
    pub fn new() -> UiState {
        UiState {
            mouse_pressed: false,
            scroll_delta: (0.0, 0.0),
        }
    }
}

#[derive(Clone)]
pub struct ShellOptions {
    nvim_bin_path: Option<String>,
    open_path: Option<String>,
    timeout: Option<Duration>,
}

impl ShellOptions {
    pub fn new(
        nvim_bin_path: Option<String>,
        open_path: Option<String>,
        timeout: Option<Duration>,
    ) -> Self {
        ShellOptions {
            nvim_bin_path,
            open_path,
            timeout,
        }
    }
}

pub struct Shell {
    pub state: Arc<UiMutex<State>>,
    ui_state: Rc<RefCell<UiState>>,

    widget: gtk::Box,
}

impl Shell {
    pub fn new(settings: Rc<RefCell<Settings>>, options: ShellOptions) -> Shell {
        let shell = Shell {
            state: Arc::new(UiMutex::new(State::new(settings, options))),
            ui_state: Rc::new(RefCell::new(UiState::new())),

            widget: gtk::Box::new(gtk::Orientation::Vertical, 0),
        };

        let shell_ref = Arc::downgrade(&shell.state);
        shell.state.borrow_mut().cursor = Some(Cursor::new(shell_ref));

        shell
    }

    pub fn is_nvim_initialized(&self) -> bool {
        let state = self.state.borrow();
        state.nvim.is_initialized()
    }

    pub fn init(&mut self) {
        let state = self.state.borrow();
        state.drawing_area.set_hexpand(true);
        state.drawing_area.set_vexpand(true);
        state.drawing_area.set_can_focus(true);

        state.im_context.set_use_preedit(false);

        let nvim_box = gtk::Box::new(gtk::Orientation::Vertical, 0);

        nvim_box.pack_start(&*state.tabs, false, true, 0);
        nvim_box.pack_start(&state.drawing_area, true, true, 0);

        state.stack.add_named(&nvim_box, "Nvim");
        state.stack.add_named(&*state.error_area, "Error");

        self.widget.pack_start(&state.stack, true, true, 0);

        state
            .drawing_area
            .set_events(
                (gdk_sys::GDK_BUTTON_RELEASE_MASK | gdk_sys::GDK_BUTTON_PRESS_MASK
                    | gdk_sys::GDK_BUTTON_MOTION_MASK | gdk_sys::GDK_SCROLL_MASK
                    | gdk_sys::GDK_SMOOTH_SCROLL_MASK)
                    .bits() as i32,
            );

        let ref_state = self.state.clone();
        let ref_ui_state = self.ui_state.clone();
        state.drawing_area.connect_button_press_event(move |_, ev| {
            gtk_button_press(
                &mut *ref_state.borrow_mut(),
                &mut *ref_ui_state.borrow_mut(),
                ev,
            )
        });

        let ref_state = self.state.clone();
        let ref_ui_state = self.ui_state.clone();
        state
            .drawing_area
            .connect_button_release_event(move |_, ev| {
                gtk_button_release(
                    &mut *ref_state.borrow_mut(),
                    &mut *ref_ui_state.borrow_mut(),
                    ev,
                )
            });

        let ref_state = self.state.clone();
        let ref_ui_state = self.ui_state.clone();
        state
            .drawing_area
            .connect_motion_notify_event(move |_, ev| {
                gtk_motion_notify(
                    &mut *ref_state.borrow_mut(),
                    &mut *ref_ui_state.borrow_mut(),
                    ev,
                )
            });

        let ref_state = self.state.clone();
        state
            .drawing_area
            .connect_draw(move |_, ctx| gtk_draw(&ref_state, ctx));

        let ref_state = self.state.clone();
        state.drawing_area.connect_key_press_event(move |_, ev| {
            ref_state
                .borrow_mut()
                .cursor
                .as_mut()
                .unwrap()
                .reset_state();

            if ref_state.borrow().im_context.filter_keypress(ev) {
                Inhibit(true)
            } else {
                let state = ref_state.borrow();
                let nvim = state.nvim();
                if let Some(mut nvim) = nvim {
                    input::gtk_key_press(&mut nvim, ev)
                } else {
                    Inhibit(false)
                }
            }
        });
        let ref_state = self.state.clone();
        state.drawing_area.connect_key_release_event(move |_, ev| {
            ref_state.borrow().im_context.filter_keypress(ev);
            Inhibit(false)
        });

        let ref_state = self.state.clone();
        let ref_ui_state = self.ui_state.clone();
        state.drawing_area.connect_scroll_event(move |_, ev| {
            gtk_scroll_event(
                &mut *ref_state.borrow_mut(),
                &mut *ref_ui_state.borrow_mut(),
                ev,
            )
        });

        let ref_state = self.state.clone();
        state
            .drawing_area
            .connect_focus_in_event(move |_, _| gtk_focus_in(&mut *ref_state.borrow_mut()));

        let ref_state = self.state.clone();
        state
            .drawing_area
            .connect_focus_out_event(move |_, _| gtk_focus_out(&mut *ref_state.borrow_mut()));

        let ref_state = self.state.clone();
        state.drawing_area.connect_realize(move |w| {
            // sometime set_client_window does not work without idle_add
            // and looks like not enabled im_context
            gtk::idle_add(clone!(ref_state, w => move || {
                ref_state.borrow().im_context.set_client_window(
                    w.get_window().as_ref(),
                );
                Continue(false)
            }));
        });

        let ref_state = self.state.clone();
        state
            .im_context
            .connect_commit(move |_, ch| ref_state.borrow().im_commit(ch));

        let ref_state = self.state.clone();
        state.drawing_area.connect_configure_event(move |_, ev| {
            debug!("configure_event {:?}", ev.get_size());
            ref_state.borrow_mut().try_nvim_resize();
            false
        });

        let ref_state = self.state.clone();
        state.drawing_area.connect_size_allocate(move |_, _| {
            init_nvim(&ref_state);
        });
    }

    #[cfg(unix)]
    pub fn set_font_desc(&self, font_name: &str) {
        self.state.borrow_mut().set_font_desc(font_name);
    }

    pub fn grab_focus(&self) {
        self.state.borrow().drawing_area.grab_focus();
    }

    pub fn open_file(&self, path: &str) {
        self.state.borrow().open_file(path);
    }

    pub fn cd(&self, path: &str) {
        self.state.borrow().cd(path);
    }

    pub fn detach_ui(&mut self) {
        let state = self.state.borrow();

        let nvim = state.nvim();
        if let Some(mut nvim) = nvim {
            nvim.ui_detach().expect("Error in ui_detach");
        }
    }

    pub fn edit_paste(&self) {
        self.state.borrow().edit_paste("+");
    }

    pub fn edit_save_all(&self) {
        let state = self.state.borrow();

        let nvim = state.nvim();
        if let Some(mut nvim) = nvim {
            nvim.command(":wa").report_err();
        }
    }

    pub fn set_detach_cb<F>(&self, cb: Option<F>)
    where
        F: FnMut() + Send + 'static,
    {
        let mut state = self.state.borrow_mut();
        state.set_detach_cb(cb);
    }

    pub fn set_nvim_started_cb<F>(&self, cb: Option<F>)
    where
        F: FnMut() + Send + 'static,
    {
        let mut state = self.state.borrow_mut();
        state.set_nvim_started_cb(cb);
    }
}

impl Deref for Shell {
    type Target = gtk::Box;

    fn deref(&self) -> &gtk::Box {
        &self.widget
    }
}

fn gtk_focus_in(state: &mut State) -> Inhibit {
    if let Some(mut nvim) = state.nvim() {
        nvim.command_async("if exists('#FocusGained') | doautocmd FocusGained | endif")
            .cb(|r| r.report_err())
            .call();
    }

    state.im_context.focus_in();
    state.cursor.as_mut().unwrap().enter_focus();
    let point = state.model.cur_point();
    state.on_redraw(&RepaintMode::Area(point));
    Inhibit(false)
}

fn gtk_focus_out(state: &mut State) -> Inhibit {
    if let Some(mut nvim) = state.nvim() {
        nvim.command_async("if exists('#FocusLost') | doautocmd FocusLost | endif")
            .cb(|r| r.report_err())
            .call();
    }

    state.im_context.focus_out();
    state.cursor.as_mut().unwrap().leave_focus();
    let point = state.model.cur_point();
    state.on_redraw(&RepaintMode::Area(point));

    Inhibit(false)
}

fn gtk_scroll_event(state: &mut State, ui_state: &mut UiState, ev: &EventScroll) -> Inhibit {
    if !state.mouse_enabled {
        return Inhibit(false);
    }

    state.close_popup_menu();

    match ev.get_direction() {
        gdk::ScrollDirection::Right => {
            mouse_input(state, "ScrollWheelRight", ev.get_state(), ev.get_position())
        }
        gdk::ScrollDirection::Left => {
            mouse_input(state, "ScrollWheelLeft", ev.get_state(), ev.get_position())
        }
        gdk::ScrollDirection::Up => {
            mouse_input(state, "ScrollWheelUp", ev.get_state(), ev.get_position())
        }
        gdk::ScrollDirection::Down => {
            mouse_input(state, "ScrollWheelDown", ev.get_state(), ev.get_position())
        }
        gdk::ScrollDirection::Smooth => {
            // Remember and accumulate scroll deltas, so slow scrolling still
            // works.
            ui_state.scroll_delta.0 += ev.as_ref().delta_x;
            ui_state.scroll_delta.1 += ev.as_ref().delta_y;
            // Perform scroll action for deltas with abs(delta) >= 1.
            let x = ui_state.scroll_delta.0 as isize;
            let y = ui_state.scroll_delta.1 as isize;
            for _ in 0..x {
                mouse_input(state, "ScrollWheelRight", ev.get_state(), ev.get_position())
            }
            for _ in 0..-x {
                mouse_input(state, "ScrollWheelLeft", ev.get_state(), ev.get_position())
            }
            for _ in 0..y {
                mouse_input(state, "ScrollWheelDown", ev.get_state(), ev.get_position())
            }
            for _ in 0..-y {
                mouse_input(state, "ScrollWheelUp", ev.get_state(), ev.get_position())
            }
            // Subtract performed scroll deltas.
            ui_state.scroll_delta.0 -= x as f64;
            ui_state.scroll_delta.1 -= y as f64;
        }
        _ => (),
    }
    Inhibit(false)
}

fn gtk_button_press(shell: &mut State, ui_state: &mut UiState, ev: &EventButton) -> Inhibit {
    if ev.get_event_type() != EventType::ButtonPress {
        return Inhibit(false);
    }

    if shell.mouse_enabled {
        ui_state.mouse_pressed = true;

        match ev.get_button() {
            1 => mouse_input(shell, "LeftMouse", ev.get_state(), ev.get_position()),
            2 => mouse_input(shell, "MiddleMouse", ev.get_state(), ev.get_position()),
            3 => mouse_input(shell, "RightMouse", ev.get_state(), ev.get_position()),
            _ => (),
        }
    }
    Inhibit(false)
}

fn mouse_input(shell: &mut State, input: &str, state: ModifierType, position: (f64, f64)) {
    let &CellMetrics {
        line_height,
        char_width,
        ..
    } = shell.font_ctx.cell_metrics();
    let (x, y) = position;
    let col = (x / char_width).trunc() as u64;
    let row = (y / line_height).trunc() as u64;
    let input_str = format!("{}<{},{}>", keyval_to_input_string(input, state), col, row);

    let nvim = shell.nvim();
    if let Some(mut nvim) = nvim {
        nvim.input(&input_str)
            .expect("Can't send mouse input event");
    }
}

fn gtk_button_release(shell: &mut State, ui_state: &mut UiState, ev: &EventButton) -> Inhibit {
    ui_state.mouse_pressed = false;

    if shell.mouse_enabled {
        match ev.get_button() {
            1 => mouse_input(shell, "LeftRelease", ev.get_state(), ev.get_position()),
            2 => mouse_input(shell, "MiddleRelease", ev.get_state(), ev.get_position()),
            3 => mouse_input(shell, "RightRelease", ev.get_state(), ev.get_position()),
            _ => (),
        }
    }

    Inhibit(false)
}

fn gtk_motion_notify(shell: &mut State, ui_state: &mut UiState, ev: &EventMotion) -> Inhibit {
    if shell.mouse_enabled && ui_state.mouse_pressed {
        mouse_input(shell, "LeftDrag", ev.get_state(), ev.get_position());
    }
    Inhibit(false)
}

fn gtk_draw(state_arc: &Arc<UiMutex<State>>, ctx: &cairo::Context) -> Inhibit {
    let state = state_arc.borrow();
    if state.nvim.is_initialized() {
        render::render(
            ctx,
            state.cursor.as_ref().unwrap(),
            &state.font_ctx,
            &state.model,
            &state.color_model,
            &state.mode,
        );
    } else if state.nvim.is_initializing() {
        draw_initializing(&*state, ctx);
    }

    Inhibit(false)
}

fn show_nvim_start_error(err: &nvim::NvimInitError, state_arc: Arc<UiMutex<State>>) {
    let source = err.source();
    let cmd = err.cmd().unwrap().to_owned();

    glib::idle_add(move || {
        let state = state_arc.borrow();
        state.nvim.set_error();
        state.error_area.show_nvim_start_error(&source, &cmd);
        state.show_error_area();

        Continue(false)
    });
}

fn show_nvim_init_error(err: &nvim::NvimInitError, state_arc: Arc<UiMutex<State>>) {
    let source = err.source();

    glib::idle_add(move || {
        let state = state_arc.borrow();
        state.nvim.set_error();
        state.error_area.show_nvim_init_error(&source);
        state.show_error_area();

        Continue(false)
    });
}

fn init_nvim_async(
    state_arc: Arc<UiMutex<State>>,
    options: ShellOptions,
    cols: usize,
    rows: usize,
) {
    // execute nvim
    let nvim = match nvim::start(
        state_arc.clone(),
        options.nvim_bin_path.as_ref(),
        options.timeout,
    ) {
        Ok(nvim) => nvim,
        Err(err) => {
            show_nvim_start_error(&err, state_arc);
            return;
        }
    };

    let nvim = set_nvim_to_state(state_arc.clone(), nvim);

    // add callback on session end
    let guard = nvim.borrow().unwrap().session.take_dispatch_guard();
    let state_ref = state_arc.clone();
    thread::spawn(move || {
        guard.join().expect("Can't join dispatch thread");

        glib::idle_add(move || {
            state_ref.borrow().nvim.clear();
            if let Some(ref cb) = state_ref.borrow().detach_cb {
                (&mut *cb.borrow_mut())();
            }

            glib::Continue(false)
        });
    });

    // attach ui
    if let Err(err) =
        nvim::post_start_init(nvim, options.open_path.as_ref(), cols as u64, rows as u64)
    {
        show_nvim_init_error(&err, state_arc.clone());
    } else {
        set_nvim_initialized(state_arc);
    }
}

fn set_nvim_to_state(state_arc: Arc<UiMutex<State>>, nvim: Neovim) -> NeovimClientAsync {
    let pair = Arc::new((Mutex::new(None), Condvar::new()));
    let pair2 = pair.clone();
    let mut nvim = Some(nvim);

    glib::idle_add(move || {
        let nvim_aync = state_arc.borrow().nvim.set_nvim_async(nvim.take().unwrap());

        let &(ref lock, ref cvar) = &*pair2;
        let mut started = lock.lock().unwrap();
        *started = Some(nvim_aync);
        cvar.notify_one();

        Continue(false)
    });

    // Wait idle set nvim properly
    let &(ref lock, ref cvar) = &*pair;
    let mut started = lock.lock().unwrap();
    while started.is_none() {
        started = cvar.wait(started).unwrap();
    }

    started.take().unwrap()
}

fn set_nvim_initialized(state_arc: Arc<UiMutex<State>>) {
    glib::idle_add(clone!(state_arc => move || {
        let mut state = state_arc.borrow_mut();
        state.nvim.async_to_sync();
        state.nvim.set_initialized();
        // in some case resize can happens while initilization in progress
        // so force resize here
        state.try_nvim_resize();
        state.cursor.as_mut().unwrap().start();

        Continue(false)
    }));

    idle_cb_call!(state_arc.nvim_started_cb());
}

fn draw_initializing(state: &State, ctx: &cairo::Context) {
    let alloc = state.drawing_area.get_allocation();
    let layout = state.font_ctx.create_layout();

    ctx.set_source_rgb(
        state.color_model.bg_color.0,
        state.color_model.bg_color.1,
        state.color_model.bg_color.2,
    );
    ctx.paint();

    layout.set_text("Loading->");
    let (width, height) = layout.get_pixel_size();

    let x = alloc.width as f64 / 2.0 - width as f64 / 2.0;
    let y = alloc.height as f64 / 2.0 - height as f64 / 2.0;

    ctx.move_to(x, y);
    ctx.set_source_rgb(
        state.color_model.fg_color.0,
        state.color_model.fg_color.1,
        state.color_model.fg_color.2,
    );
    pangocairo::functions::update_layout(ctx, &layout);
    pangocairo::functions::show_layout(ctx, &layout);

    ctx.move_to(x + width as f64, y);
    state.cursor.as_ref().unwrap().draw(
        ctx,
        &state.font_ctx,
        &state.mode,
        y,
        false,
        &state.color_model.bg_color,
    );
}

fn init_nvim(state_ref: &Arc<UiMutex<State>>) {
    let mut state = state_ref.borrow_mut();
    if state.start_nvim_initialization() {
        let (cols, rows) = state.calc_nvim_size();

        debug!("Init nvim {}/{}", cols, rows);

        state.model = UiModel::new(rows as u64, cols as u64);

        let state_arc = state_ref.clone();
        let options = state.options.clone();
        thread::spawn(move || init_nvim_async(state_arc, options, cols, rows));
    }
}

impl RedrawEvents for State {
    fn on_cursor_goto(&mut self, row: u64, col: u64) -> RepaintMode {
        let repaint_area = self.model.set_cursor(row as usize, col as usize);
        self.set_im_location();
        RepaintMode::AreaList(repaint_area)
    }

    fn on_put(&mut self, text: &str) -> RepaintMode {
        RepaintMode::Area(self.model.put(text, self.cur_attrs.as_ref()))
    }

    fn on_clear(&mut self) -> RepaintMode {
        self.model.clear();
        RepaintMode::All
    }

    fn on_eol_clear(&mut self) -> RepaintMode {
        RepaintMode::Area(self.model.eol_clear())
    }

    fn on_resize(&mut self, columns: u64, rows: u64) -> RepaintMode {
        debug!("on_resize {}/{}", columns, rows);

        if self.model.columns != columns as usize || self.model.rows != rows as usize {
            self.model = UiModel::new(rows, columns);
        }

        if let Some(mut nvim) = self.nvim.nvim() {
            self.color_model.theme.update(&mut *nvim);
        }
        RepaintMode::Nothing
    }

    fn on_redraw(&mut self, mode: &RepaintMode) {
        match *mode {
            RepaintMode::All => {
                self.update_dirty_glyphs();
                self.drawing_area.queue_draw();
            }
            RepaintMode::Area(ref rect) => self.queue_draw_area(&[rect]),
            RepaintMode::AreaList(ref list) => self.queue_draw_area(&list.list),
            RepaintMode::Nothing => (),
        }
    }

    fn on_set_scroll_region(&mut self, top: u64, bot: u64, left: u64, right: u64) -> RepaintMode {
        self.model.set_scroll_region(top, bot, left, right);
        RepaintMode::Nothing
    }

    fn on_scroll(&mut self, count: i64) -> RepaintMode {
        RepaintMode::Area(self.model.scroll(count))
    }

    fn on_highlight_set(&mut self, attrs: &[(Value, Value)]) -> RepaintMode {
        let mut model_attrs = Attrs::new();

        for &(ref key_val, ref val) in attrs {
            if let Some(key) = key_val.as_str() {
                match key {
                    "foreground" => {
                        if let Some(fg) = val.as_u64() {
                            model_attrs.foreground = Some(Color::from_indexed_color(fg));
                        }
                    }
                    "background" => {
                        if let Some(bg) = val.as_u64() {
                            model_attrs.background = Some(Color::from_indexed_color(bg));
                        }
                    }
                    "special" => {
                        if let Some(bg) = val.as_u64() {
                            model_attrs.special = Some(Color::from_indexed_color(bg));
                        }
                    }
                    "reverse" => model_attrs.reverse = true,
                    "bold" => model_attrs.bold = true,
                    "italic" => model_attrs.italic = true,
                    "underline" => model_attrs.underline = true,
                    "undercurl" => model_attrs.undercurl = true,
                    attr_key => println!("unknown attribute {}", attr_key),
                };
            } else {
                panic!("attr key must be string");
            }
        }

        self.cur_attrs = Some(model_attrs);
        RepaintMode::Nothing
    }

    fn on_update_bg(&mut self, bg: i64) -> RepaintMode {
        if bg >= 0 {
            self.color_model.bg_color = Color::from_indexed_color(bg as u64);
        } else {
            self.color_model.bg_color = COLOR_BLACK;
        }
        RepaintMode::Nothing
    }

    fn on_update_fg(&mut self, fg: i64) -> RepaintMode {
        if fg >= 0 {
            self.color_model.fg_color = Color::from_indexed_color(fg as u64);
        } else {
            self.color_model.fg_color = COLOR_WHITE;
        }
        RepaintMode::Nothing
    }

    fn on_update_sp(&mut self, sp: i64) -> RepaintMode {
        if sp >= 0 {
            self.color_model.sp_color = Color::from_indexed_color(sp as u64);
        } else {
            self.color_model.sp_color = COLOR_RED;
        }
        RepaintMode::Nothing
    }

    fn on_mode_change(&mut self, mode: &str, idx: u64) -> RepaintMode {
        self.mode.update(mode, idx as usize);
        RepaintMode::Area(self.model.cur_point())
    }

    fn on_mouse(&mut self, on: bool) -> RepaintMode {
        self.mouse_enabled = on;
        RepaintMode::Nothing
    }

    fn on_busy(&mut self, busy: bool) -> RepaintMode {
        if busy {
            self.cursor.as_mut().unwrap().busy_on();
        } else {
            self.cursor.as_mut().unwrap().busy_off();
        }
        RepaintMode::Area(self.model.cur_point())
    }

    fn popupmenu_show(
        &mut self,
        menu: &[CompleteItem],
        selected: i64,
        row: u64,
        col: u64,
    ) -> RepaintMode {
        let point = ModelRect::point(col as usize, row as usize);
        let (x, y, width, height) = point.to_area(self.font_ctx.cell_metrics());

        self.popup_menu
            .borrow_mut()
            .show(self, menu, selected, x, y, width, height);

        RepaintMode::Nothing
    }

    fn popupmenu_hide(&mut self) -> RepaintMode {
        self.popup_menu.borrow_mut().hide();
        RepaintMode::Nothing
    }

    fn popupmenu_select(&mut self, selected: i64) -> RepaintMode {
        self.popup_menu.borrow().select(selected);
        RepaintMode::Nothing
    }

    fn tabline_update(
        &mut self,
        selected: Tabpage,
        tabs: Vec<(Tabpage, Option<String>)>,
    ) -> RepaintMode {
        self.tabs.update_tabs(&self.nvim, &selected, &tabs);

        RepaintMode::Nothing
    }

    fn mode_info_set(
        &mut self,
        cursor_style_enabled: bool,
        mode_info: Vec<nvim::ModeInfo>,
    ) -> RepaintMode {
        self.mode.set_info(cursor_style_enabled, mode_info);
        RepaintMode::Nothing
    }
}

impl GuiApi for State {
    fn set_font(&mut self, font_desc: &str) {
        {
            let mut settings = self.settings.borrow_mut();
            settings.set_font_source(FontSource::Rpc);
        }

        self.set_font_desc(font_desc);
    }
}<|MERGE_RESOLUTION|>--- conflicted
+++ resolved
@@ -277,18 +277,9 @@
             return;
         }
 
-<<<<<<< HEAD
         let resize_timer = self.resize_timer.take();
         if let Some(resize_timer) = resize_timer {
             glib::source_remove(resize_timer);
-=======
-        if let Some(mut nvim) = self.nvim() {
-            debug!("ui_try_resize {}/{}", columns, rows);
-
-            nvim.ui_try_resize_async(columns as u64, rows as u64)
-                .cb(|r| r.report_err())
-                .call();
->>>>>>> 8bf342ec
         }
 
         let nvim = self.nvim.clone();
@@ -296,7 +287,9 @@
 
         let resize_id = gtk::timeout_add(200, move || {
             resize_timer.set(None);
+
             if let Some(mut nvim) = nvim.nvim() {
+                debug!("ui_try_resize {}/{}", columns, rows);
                 nvim.ui_try_resize_async(columns as u64, rows as u64)
                     .cb(|r| r.report_err())
                     .call();
